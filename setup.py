--- conflicted
+++ resolved
@@ -2,11 +2,7 @@
 
 setup(
     name='tablesnap',
-<<<<<<< HEAD
-    version='0.5',
-=======
-    version='0.5.1',
->>>>>>> 2231c14c
+    version='0.6.0',
     author='Jeremy Grosser',
     author_email='jeremy@synack.me',
     scripts=['tablesnap', 'tableslurp'],
