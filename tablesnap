--- conflicted
+++ resolved
@@ -201,20 +201,12 @@
         for filename in os.listdir(path):
             if filename.find('-tmp') != -1:
                 continue
-<<<<<<< HEAD
-            keyname = '%s:%s/%s' % (handler.hostname, path, filename)
-            if not bucket.get_key(keyname):
-                handler.upload_sstable(keyname, '%s/%s' % (path, filename), with_index=False)
-            else:
-                log.info('Not uploading %s/%s, it already exists in this S3 bucket.' % (path, filename))
-=======
 
             fullpath = '%s/%s' % (path, filename)
             if os.path.isdir(fullpath):
                 continue
 
             handler.add_file(fullpath)
->>>>>>> 49bb1ef4
     return 0
 
 
